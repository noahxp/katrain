#:kivy 1.11.0
#:import i18n katrain.core.lang.i18n
#:import expanduser os.path.expanduser
#:import abspath os.path.abspath
#:import kivy_version kivy.__version__

#:set CP_SPACING 6
#:set CP_SMALL_SPACING 3
#:set CP_PADDING 6

#:set INPUT_FONT_SIZE dp(25)
#:set DESC_FONT_SIZE  dp(20)

#:set LIGHTGREY [0.7,0.7,0.7,1]
#:import BACKGROUND_COLOR katrain.gui.style.BACKGROUND_COLOR
#:import LIGHTGREY katrain.gui.style.LIGHTGREY
#:import TEXT_COLOR katrain.gui.style.TEXT_COLOR


# MDTextField:
#    hint_text: "Helper text on focus"
#    helper_text: "This will disappear when you click off"
#    helper_text_mode: "on_focus"
#    font_size: INPUT_FONT_SIZE

<LabelledTextInput>:
    font_size: INPUT_FONT_SIZE
    helper_text_mode: "none"
    hint_text: ""
    helper_text: ""
    color_mode: 'custom'
    line_color_focus: TEXT_COLOR

<LabelledPathInput>:
    font_size: dp(16)
    multiline: False
    helper_text_mode: "on_error"
    helper_text: i18n._("file not found")

<LabelledIntInput>:
    font_size: INPUT_FONT_SIZE
    size_hint: 0.5, None

<LabelledFloatInput>:
    font_size: INPUT_FONT_SIZE
    size_hint: 0.5, None

<LabelledCheckBox>:
    size: DESC_FONT_SIZE*2,DESC_FONT_SIZE*2
    size_hint: None,None


<QuickInputButton@SizedRectangleButton>
    on_left_press: if self.target: self.target.text = self.text
    size: DESC_FONT_SIZE * 2, DESC_FONT_SIZE * 2
    font_size: DESC_FONT_SIZE

<I18NPopup>:
    background_color: BACKGROUND_COLOR
    background: self.background if kivy_version < '2.0' else ''
    title: i18n._(self.title_key)
    title_size: DESC_FONT_SIZE
    title_font: self.font_name
    size_hint: None, None


<QuickConfigGui>:
    orientation: 'vertical'
    spacing: CP_SPACING
    padding: 4*CP_PADDING,CP_PADDING, 4*CP_PADDING, CP_PADDING

<DescriptionLabel>:
    font_size: DESC_FONT_SIZE
    multiline: True
    text_size: self.width, None
    halign: 'center'
    valign: 'center'

<SmallDescriptionLabel@DescriptionLabel>
    font_size: DESC_FONT_SIZE * 0.66

<ConfigPopup>:
    configfile: configfile
    model_path: model_path
    model_files: model_files
    download_progress_box: download_progress_box
    DescriptionLabel:
        text: i18n._('katago settings')
        font_size: DESC_FONT_SIZE * 1.5
    GridLayout:
        cols: 2
<<<<<<< HEAD
=======
        rows: 3
        size_hint: 1,3
>>>>>>> 1c81058f
        rows: 4
        size_hint: 1,4
        spacing: CP_SPACING
        DescriptionLabel:
            text: i18n._("engine:katago")
            size_hint: 0.33, 1
        AnchorLayout:
            LabelledPathInput:
                input_property: "engine/katago"
                hint_text: i18n._("engine:katago:hint")
        DescriptionLabel:
<<<<<<< HEAD
=======
            text: i18n._("engine:model")
>>>>>>> 1c81058f
            text: i18n._("engine:config")
            size_hint: 0.33, 1
        AnchorLayout:
            LabelledPathInput:
<<<<<<< HEAD
                input_property: "engine/config"
        DescriptionLabel:
=======
                input_property: "engine/model"
                input_property: "engine/config"
        DescriptionLabel:
            text: i18n._("engine:config")
>>>>>>> 1c81058f
            text: i18n._("engine:model")
            size_hint: 0.33, 1
        AnchorLayout:
            LabelledPathInput:
<<<<<<< HEAD
=======
                input_property: "engine/config"
>>>>>>> 1c81058f
                id: model_path
                input_property: "engine/model"
                on_text: root.check_models()
        AnchorLayout:
            size_hint: 0.33, 1
            AutoSizedRoundedRectangleButton:
                text: i18n._("download models button")
                on_press: root.download_models()
                size_hint_y: 0.7
        AnchorLayout:
            Spinner:
                id: model_files
                text: ''
<<<<<<< HEAD
                on_text: if self.text and self.text != self.values[0]: model_path.text = self.text
=======
                on_text: if self.text and self.text != self.values[0]: model_path.text = args[1]
>>>>>>> 1c81058f
                size_hint_y: 0.7
                sync_height_frac: 1.0
                -font_size: self.height * 0.5
                -background_color: [*[c*255/88 for c in BOX_BACKGROUND_COLOR[:3]], 1] # compensate for texture
    BoxLayout:
        size_hint: 1,1
        orientation: 'horizontal'
        DescriptionLabel:
            text: i18n._('general settings')
            font_size: DESC_FONT_SIZE * 1.5
        DescriptionLabel:
            font_size: DESC_FONT_SIZE * 1.5
            text: i18n._('engine settings')
    BoxLayout:
        size_hint: 1,5
        orientation: 'horizontal'
        GridLayout:
            cols: 2
            rows: 4
            spacing: CP_SPACING
            DescriptionLabel:
                text: i18n._("general:sgf_save")
            AnchorLayout:
                LabelledPathInput:
                    input_property: "general/sgf_save"
            DescriptionLabel:
                text: i18n._("general:anim_pv_time")
            AnchorLayout:
                LabelledFloatInput:
                    input_property: "general/anim_pv_time"
                    hint_text: i18n._("engine:time:hint")
            DescriptionLabel:
                text: i18n._("general:debug_level")
            AnchorLayout:
                LabelledIntInput:
                    input_property: "general/debug_level"
                    helper_text: i18n._("general:debug_level:hint")
                    helper_text_mode: "on_focus"
            SmallDescriptionLabel:
                text: i18n._('config file path')
            SmallDescriptionLabel:
                id: configfile
                text: app.gui.config_file
        BackgroundMixin:
            background_color: LIGHTGREY
            size_hint: None, 1
            width: 2
        GridLayout:
            cols: 2
            rows: 4
            spacing: CP_SPACING
            padding: CP_PADDING*2,0,0,0
            DescriptionLabel:
                text: i18n._("engine:max_visits")
            AnchorLayout:
                LabelledIntInput:
                    input_property: "engine/max_visits"
            DescriptionLabel:
                text: i18n._("engine:fast_visits")
            AnchorLayout:
                LabelledIntInput:
                    input_property: "engine/fast_visits"
            DescriptionLabel:
                text: i18n._("engine:max_time")
            AnchorLayout:
                LabelledFloatInput:
                    input_property: "engine/max_time"
                    hint_text: i18n._("engine:time:hint")
            DescriptionLabel:
                text: i18n._("engine:wide_root_noise")
            AnchorLayout:
                LabelledFloatInput:
                    input_property: "engine/wide_root_noise"
                    hint_text: i18n._("engine:wide_root_noise:hint")
    BoxLayout:
        size_hint: 1,1.5
        BoxLayout:
            orientation: 'vertical'
            id: download_progress_box
        AnchorLayout:
            AutoSizedRoundedRectangleButton:
                padding_x: 15
                size_hint: None,0.5
                text: i18n._("update settings")
                on_press: root.update_config(True)
        Widget: # for centering

<ConfigTeacherPopup>
    options_grid: options_grid
    GridLayout:
        cols: 5
        rows: 7
        size_hint: 1, 7
        id: options_grid
        DescriptionLabel:
            text: i18n._("dot color")
        DescriptionLabel:
            text: i18n._("point loss threshold")
        DescriptionLabel:
            text: i18n._("num undos")
        DescriptionLabel:
            text: i18n._("show dots")
        DescriptionLabel:
            text: i18n._("save dots")
    AnchorLayout:
        size_hint: 1, 2
        GridLayout:
            cols: 2
            rows: 3
            padding: 4
            size_hint: 0.66, 1
            DescriptionLabel:
                font_size: DESC_FONT_SIZE * 0.8
                text: i18n._("show last n dots")
                size_hint: 2,1
            AnchorLayout:
                LabelledIntInput:
                    size_hint_x: 0.33
                    input_property: "trainer/eval_off_show_last"
            DescriptionLabel:
                size_hint: 2,1
                font_size: DESC_FONT_SIZE * 0.8
                text: i18n._("show ai dots")
            AnchorLayout:
                LabelledCheckBox:
                    input_property: "trainer/eval_show_ai"
    AnchorLayout:
        size_hint: 1,1.5
        AutoSizedRoundedRectangleButton:
            padding_x: 15
            size_hint: None,0.5
            text: i18n._("update teacher")
            on_press: root.update_config(True)


<ConfigTimerPopup>:
    MDGridLayout:
        cols: 2
        rows: 3
        spacing: 1.5 * CP_SPACING
        size_hint: 1,2.5
        DescriptionLabel:
            text: i18n._('byoyomi length')
        AnchorLayout:
            LabelledIntInput:
                text: "30"
                input_property: "timer/byo_length"
        DescriptionLabel:
            text: i18n._('byoyomi periods')
        AnchorLayout:
            LabelledIntInput:
                text: "5"
                input_property: "timer/byo_periods"
        DescriptionLabel:
            text: i18n._('count down sound')
        AnchorLayout:
            LabelledCheckBox:
                input_property: "timer/sound"
    AnchorLayout:
        size_hint: 1,1
        AutoSizedRoundedRectangleButton:
            padding_x: 15
            size_hint: None,0.5
            text: i18n._("update timer")
            on_press: root.update_config(True)


<NewGamePopup>:
    restart: restart
    rules_spinner: rules_spinner
    player_setup: player_setup
    PlayerSetupBlock:
        size_hint: 1, 2
        id: player_setup
    GridLayout:
        rows: 6
        cols: 3
        size_hint: 1, 2.5
        spacing: CP_SPACING
        padding: CP_PADDING
        DescriptionLabel:
            text: i18n._("board size")
        AnchorLayout:
            LabelledTextInput:
                text: '19'
                id: boardsize
                input_property: 'game/size'
                size_hint: 0.5, None
                hint_text: i18n._("non square board hint")
        AnchorLayout:
            MDBoxLayout:
                adaptive_size: True
                spacing: CP_SPACING
                QuickInputButton:
                    text: '9'
                    target: boardsize
                QuickInputButton:
                    text: '13'
                    target: boardsize
                QuickInputButton:
                    text: '19'
                    target: boardsize
        DescriptionLabel:
            text:  i18n._("handicap")
        AnchorLayout:
            LabelledIntInput:
                text: '0'
                input_property: 'game/handicap'
                id: handicap
        AnchorLayout:
            MDBoxLayout:
                adaptive_size: True
                spacing: CP_SPACING
                QuickInputButton:
                    text: '0'
                    on_left_press: km.text='6.5'
                    target: handicap
                QuickInputButton:
                    text: '2'
                    on_left_press: km.text='0.5'
                    target: handicap
                QuickInputButton:
                    text: '9'
                    on_left_press: km.text='0.5'
                    target: handicap
        DescriptionLabel:
            text:  i18n._("komi")
        AnchorLayout:
            LabelledFloatInput:
                text: '6.5'
                id: km
                input_property: 'game/komi'
        AnchorLayout:
            MDBoxLayout:
                adaptive_size: True
                spacing: CP_SPACING
                QuickInputButton:
                    text: '0.5'
                QuickInputButton:
                    text: '6.5'
                QuickInputButton:
                    text: '7.5'
        DescriptionLabel:
            text: i18n._("ruleset")
        AnchorLayout:
            LabelledSpinner:
                size_hint: 0.8,0.8
                input_property: 'game/rules'
                font_size: DESC_FONT_SIZE
                id: rules_spinner
        Label:
        DescriptionLabel:
            text: i18n._('clear cache')
        AnchorLayout:
            LabelledCheckBox:
                id: restart
                input_property: 'game/clear_cache'
        SmallDescriptionLabel:
            text: i18n._('avoids replaying')
    AnchorLayout:
        size_hint: 1,1
        AutoSizedRoundedRectangleButton:
            padding_x: 15
            size_hint: None,0.5
            text: i18n._("new game")
            on_press: root.update_config(True)


<LabelledSelectionSlider>:
    slider: slider
    textbox: textbox
    SelectionSlider:
        id: slider
        size_hint: 2,1
        values: root.values
        on_select: textbox.text = str(slider.value)
        track_color: LIGHTGREY
        thumb_color:  0.5, 0.6, 0.8, 1
    LabelledFloatInput:
        id: textbox

<ConfigAIPopup>:
    options_grid: options_grid
    help_label: help_label
    ai_select: ai_select
    BoxLayout:
        size_hint: 1,1
        DescriptionLabel:
            font_size: DESC_FONT_SIZE
            text: i18n._('Select AI')
        AnchorLayout:
            I18NSpinner:
                size_hint: 0.8, 0.5
                id: ai_select
    SmallDescriptionLabel:
        id: help_label
        size_hint: 1,1.25
        text: i18n._('')
    GridLayout:
        size_hint: 1, 4
        id: options_grid
        rows: root.max_options
        cols: 2
    AnchorLayout:
        size_hint: 1, 1.5
        AutoSizedRoundedRectangleButton:
            padding_x: 15
            size_hint: None,0.5
            text: i18n._("update ai settings")
            on_press: root.update_config(True)


<LoadSGFPopup>:
    fast: fast
    rewind: rewind
    filesel: filesel
    orientation: 'vertical'
    AnchorLayout:
        size_hint: 1,1
        BoxLayout:
            size_hint: 0.5,1
            orientation: 'horizontal'
            DescriptionLabel:
                text: i18n._("load sgf fast analysis")
                size_hint: 0.45,1
                halign: 'right'
            LabelledCheckBox:
                id: fast
                size_hint: 0.05,1
            DescriptionLabel:
                text: i18n._("load sgf rewind")
                halign: 'right'
                size_hint: 0.45,1
            LabelledCheckBox:
                id: rewind
                active: True
                size_hint: 0.05,1
    I18NFileBrowser:
        id: filesel
        multiselect: False
        filters: ["*.sgf"]
        path: "."
        size_hint: 1,7<|MERGE_RESOLUTION|>--- conflicted
+++ resolved
@@ -89,11 +89,6 @@
         font_size: DESC_FONT_SIZE * 1.5
     GridLayout:
         cols: 2
-<<<<<<< HEAD
-=======
-        rows: 3
-        size_hint: 1,3
->>>>>>> 1c81058f
         rows: 4
         size_hint: 1,4
         spacing: CP_SPACING
@@ -105,31 +100,16 @@
                 input_property: "engine/katago"
                 hint_text: i18n._("engine:katago:hint")
         DescriptionLabel:
-<<<<<<< HEAD
-=======
-            text: i18n._("engine:model")
->>>>>>> 1c81058f
             text: i18n._("engine:config")
             size_hint: 0.33, 1
         AnchorLayout:
             LabelledPathInput:
-<<<<<<< HEAD
                 input_property: "engine/config"
         DescriptionLabel:
-=======
-                input_property: "engine/model"
-                input_property: "engine/config"
-        DescriptionLabel:
-            text: i18n._("engine:config")
->>>>>>> 1c81058f
             text: i18n._("engine:model")
             size_hint: 0.33, 1
         AnchorLayout:
             LabelledPathInput:
-<<<<<<< HEAD
-=======
-                input_property: "engine/config"
->>>>>>> 1c81058f
                 id: model_path
                 input_property: "engine/model"
                 on_text: root.check_models()
@@ -143,11 +123,7 @@
             Spinner:
                 id: model_files
                 text: ''
-<<<<<<< HEAD
-                on_text: if self.text and self.text != self.values[0]: model_path.text = self.text
-=======
                 on_text: if self.text and self.text != self.values[0]: model_path.text = args[1]
->>>>>>> 1c81058f
                 size_hint_y: 0.7
                 sync_height_frac: 1.0
                 -font_size: self.height * 0.5
