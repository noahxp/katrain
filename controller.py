--- conflicted
+++ resolved
@@ -248,19 +248,22 @@
             self.info.text = "Wait for initial analysis to complete before doing a board-sweep or refinement"
             return
         played_moves = self.board.moves
+
         if mode == "extra":
             visits = sum([d["visits"] for d in current_move.analysis]) + self.visits[0][1]
             self.info.text = f"Performing additional analysis to {visits} visits"
-            self._request_analysis(current_move, visits=visits)
+            self._request_analysis(current_move, visits=visits,priority=self.game_counter - 1_000)
             return
         elif mode == "sweep":
             analyze_moves = [Move(coords=(x, y)).gtp() for x in range(self.board_size) for y in range(self.board_size) if (x, y) not in stones]
             visits = self.visits[self.ai_fast.active][2]
             self.info.text = f"Refining analysis of entire board to {visits} visits"
+            priority = self.game_counter - 1_000_000_000
         else:  # mode=='refine':
             analyze_moves = [a["move"] for a in current_move.analysis]
             visits = current_move.analysis[0]["visits"] + self.visits[1][2]
             self.info.text = f"Refining analysis of candidate moves to {visits} visits"
+            priority = self.game_counter - 1_000
 
         for gtpcoords in analyze_moves:
             self._send_analysis_query(
@@ -269,6 +272,7 @@
                     "moves": [[m.bw_player(), m.gtp()] for m in played_moves] + [[current_move.bw_player(True), gtpcoords]],
                     "includeOwnership": False,
                     "maxVisits": visits,
+                    "priority": priority,
                 }
             )
 
@@ -302,7 +306,7 @@
         if handicap and not "AB" in sgfprops:
             self.board.place_handicap_stones(handicap)
 
-        analysis_priority = self.game_counter - 1_000_000_000
+        analysis_priority = self.game_counter - 1_000_000
 
         placements = [Move(player=pl, sgfcoords=(mv, self.board_size)) for pl, player in enumerate(Move.PLAYERS) for mv in sgfprops.get("A" + player, [])]
         for placement in placements:  # free handicaps
@@ -349,31 +353,18 @@
         else:  # early on / root / etc
             self.outstanding_analysis_queries.append(copy.copy(query))
 
-<<<<<<< HEAD
-    def _request_analysis(self, move, faster=False, visits=0):
-=======
-    def _request_analysis(self, move, faster=False, priority=0):
->>>>>>> 19eeb58c
+    def _request_analysis(self, move, faster=False, visits=0, priority=0):
         faster_fac = 5 if faster else 1
         move_id = move.id
         moves = self.board.moves
         fast = self.ai_fast.active
-<<<<<<< HEAD
-        query = {"id": str(move_id), "moves": [[m.bw_player(), m.gtp()] for m in moves], "includeOwnership": True, "maxVisits": max(visits, self.visits[fast][1] // faster_fac)}
-=======
         query = {
             "id": str(move_id),
             "moves": [[m.bw_player(), m.gtp()] for m in moves],
-            "rules": "japanese",
-            "komi": self.komi,
-            "boardXSize": self.board_size,
-            "boardYSize": self.board_size,
-            "analyzeTurns": [len(moves)],
             "includeOwnership": True,
-            "maxVisits": self.visits[fast][1] // faster_fac,
+            "maxVisits": max(visits, self.visits[fast][1] // faster_fac),
             "priority": priority,
         }
->>>>>>> 19eeb58c
         if self.debug:
             print(f"sending query for move {move_id}: {str(query)[:80]}")
         self._send_analysis_query(query)
