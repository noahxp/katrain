import copy
import json
import os
import subprocess
import threading
import time
import traceback
from typing import Callable, Optional

from katrain.core.constants import OUTPUT_DEBUG, OUTPUT_ERROR, OUTPUT_EXTRA_DEBUG, OUTPUT_KATAGO_STDERR
from katrain.core.game_node import GameNode
from katrain.core.lang import i18n
from katrain.core.utils import find_package_resource

from kivy.utils import platform


class EngineDiedException(Exception):
    pass


class KataGoEngine:
    """Starts and communicates with the KataGO analysis engine"""

    # TODO: we don't support suicide in game.py, so no  "tt": "tromp-taylor", "nz": "new-zealand"
    RULESETS_ABBR = [("jp", "japanese"), ("cn", "chinese"), ("ko", "korean"), ("aga", "aga")]
    RULESETS = {fromkey: name for abbr, name in RULESETS_ABBR for fromkey in [abbr, name]}

    @staticmethod
    def get_rules(node):
        return KataGoEngine.RULESETS.get(str(node.ruleset).lower(), "japanese")

    def __init__(self, katrain, config, override_command=None):
        self.katrain = katrain
        self.queries = {}  # outstanding query id -> start time and callback
        self.config = config
        self.query_counter = 0
        self.katago_process = None
        self.base_priority = 0
<<<<<<< HEAD
        self.override_settings = {'reportAnalysisWinratesAs':'BLACK'}  # mainly for bot scripts to hook into
=======
        self.override_settings = {'reportAnalysisWinratesAs':'BLACK'}  # force these settings
>>>>>>> 1c81058f
        self._lock = threading.Lock()
        self.analysis_thread = None
        self.stderr_thread = None

        if override_command:
            self.command = override_command
        else:
            exe = config["katago"].strip()
            if not exe:
                if platform == "win":
                    exe = "katrain/KataGo/katago.exe"
                elif platform == "linux":
                    exe = "katrain/KataGo/katago"
                else:  # e.g. MacOS after brewing
                    exe = "katago"

            model = find_package_resource(config["model"])
            cfg = find_package_resource(config["config"])
            if exe.startswith("katrain"):
                exe = find_package_resource(exe)

            exepath, exename = os.path.split(exe)
            if exepath and not os.path.isfile(exe):
                self.katrain.log(i18n._("Kata exe not found").format(exe=exe), OUTPUT_ERROR)
                return  # don't start
            elif not exepath and not any(
                os.path.isfile(os.path.join(path, exe)) for path in os.environ.get("PATH", "").split(os.pathsep)
            ):
                self.katrain.log(i18n._("Kata exe not found in path").format(exe=exe), OUTPUT_ERROR)
                return  # don't start
            elif not os.path.isfile(model):
                self.katrain.log(i18n._("Kata model not found").format(model=model), OUTPUT_ERROR)
                return  # don't start
            elif not os.path.isfile(cfg):
                self.katrain.log(i18n._("Kata config not found").format(config=cfg), OUTPUT_ERROR)
                return  # don't start
            self.command = f'"{exe}" analysis -model "{model}" -config "{cfg}" -analysis-threads {config["threads"]}'
        self.start()

    def start(self):
        try:
            self.katrain.log(f"Starting KataGo with {self.command}", OUTPUT_DEBUG)

            self.katago_process = subprocess.Popen(
                self.command, stdin=subprocess.PIPE, stdout=subprocess.PIPE, stderr=subprocess.PIPE, shell=True
            )
        except (FileNotFoundError, PermissionError, OSError) as e:
            self.katrain.log(
                i18n._("Starting Kata failed").format(command=self.command, error=e), OUTPUT_ERROR,
            )
            return  # don't start
        self.analysis_thread = threading.Thread(target=self._analysis_read_thread, daemon=True).start()
        self.stderr_thread = threading.Thread(target=self._read_stderr_thread, daemon=True).start()

    def on_new_game(self):
        self.base_priority += 1
        self.queries = {}

    def restart(self):
        self.queries = {}
        self.shutdown(finish=False)
        self.start()

    def check_alive(self, exception_if_dead=False):
        ok = self.katago_process and self.katago_process.poll() is None
        if not ok and exception_if_dead:
            raise EngineDiedException(
                f"Engine died (process {self.katago_process}, poll {self.katago_process and self.katago_process.poll()}) config {self.config}"
            )
        return ok

    def shutdown(self, finish=False):
        process = self.katago_process
        if finish and process:
            while self.queries and process.poll() is None:
                time.sleep(0.1)
        if process:
            process.terminate()
            self.katago_process = None
        if self.stderr_thread:
            self.stderr_thread.join()
        if self.analysis_thread:
            self.analysis_thread.join()

    def is_idle(self):
        return not self.queries

    def _read_stderr_thread(self):
        while self.katago_process is not None:
            try:
                line = self.katago_process.stderr.readline()
                if line:
                    try:
                        self.katrain.log(line.decode(errors="ignore").strip(), OUTPUT_KATAGO_STDERR)
                    except Exception as e:
                        print("ERROR in processing KataGo stderr:", line, "Exception", e)
            except:
                return

    def _analysis_read_thread(self):
        while self.katago_process is not None:
            try:
                line = self.katago_process.stdout.readline()
            except OSError as e:
                raise EngineDiedException(i18n("Engine died unexpectedly").format(error=e))
            if b"Uncaught exception" in line:
                self.katrain.log(f"KataGo Engine Failed: {line.decode(errors='ignore')}", OUTPUT_ERROR)
                return
            if not line:
                continue
            try:
                analysis = json.loads(line)
                if analysis["id"] not in self.queries:
                    self.katrain.log(f"Query result {analysis['id']} discarded -- recent new game?", OUTPUT_DEBUG)
                    continue
                query_id = analysis["id"]
                callback, error_callback, start_time, next_move = self.queries[query_id]
                if "error" in analysis:
                    del self.queries[query_id]
                    if error_callback:
                        error_callback(analysis)
                    elif not (next_move and "Illegal move" in analysis["error"]):  # sweep
                        self.katrain.log(f"{analysis} received from KataGo", OUTPUT_ERROR)
                elif "warning" in analysis:
                    self.katrain.log(f"{analysis} received from KataGo", OUTPUT_DEBUG)
                else:
                    del self.queries[query_id]
                    time_taken = time.time() - start_time
                    self.katrain.log(
                        f"[{time_taken:.1f}][{analysis['id']}] KataGo Analysis Received: {analysis.keys()}",
                        OUTPUT_DEBUG,
                    )
                    self.katrain.log(line, OUTPUT_EXTRA_DEBUG)
                    try:
                        callback(analysis)
                    except Exception as e:
                        self.katrain.log(f"Error in engine callback for query {query_id}: {e}", OUTPUT_ERROR)
                if getattr(self.katrain, "update_state", None):  # easier mocking etc
                    self.katrain.update_state()
            except Exception as e:
                traceback.print_exc(e)
                self.katrain.log(f"Unexpected exception {e} while processing KataGo output {line}", OUTPUT_ERROR)

    def send_query(self, query, callback, error_callback, next_move=None):
        with self._lock:
            self.query_counter += 1
            if "id" not in query:
                query["id"] = f"QUERY:{str(self.query_counter)}"
            self.queries[query["id"]] = (callback, error_callback, time.time(), next_move)
        if self.katago_process:
            self.katrain.log(f"Sending query {query['id']}: {json.dumps(query)}", OUTPUT_DEBUG)
            try:
                self.katago_process.stdin.write((json.dumps(query) + "\n").encode())
                self.katago_process.stdin.flush()
            except OSError as e:
                self.katrain.log(i18n._("Engine died unexpectedly").format(error=e), OUTPUT_ERROR)
                return  # do not raise, since there's nothing to catch it

    def request_analysis(
        self,
        analysis_node: GameNode,
        callback: Callable,
        error_callback: Optional[Callable] = None,
        visits: int = None,
        analyze_fast: bool = False,
        time_limit=True,
        priority: int = 0,
        ownership: Optional[bool] = None,
        next_move=None,
    ):
        moves = [m for node in analysis_node.nodes_from_root for m in node.move_with_placements]
        if next_move:
            moves.append(next_move)
        if ownership is None:
            ownership = self.config["_enable_ownership"] and not next_move
        if visits is None:
            visits = self.config["max_visits"]
            if analyze_fast and self.config.get("fast_visits"):
                visits = self.config["fast_visits"]

        size_x, size_y = analysis_node.board_size
        settings = copy.copy(self.override_settings)
        if time_limit:
            settings["maxTime"] = self.config["max_time"]
        if self.config.get("wide_root_noise", 0.0) > 0.0:  # don't send if 0.0, so older versions don't error
            settings["wideRootNoise"] = self.config["wide_root_noise"]

        query = {
            "rules": self.get_rules(analysis_node),
            "priority": self.base_priority + priority,
            "analyzeTurns": [len(moves)],
            "maxVisits": visits,
            "komi": analysis_node.komi,
            "boardXSize": size_x,
            "boardYSize": size_y,
            "includeOwnership": ownership,
            "includePolicy": not next_move,
            "moves": [[m.player, m.gtp()] for m in moves],
            "overrideSettings": settings,
        }
        self.send_query(query, callback, error_callback, next_move)<|MERGE_RESOLUTION|>--- conflicted
+++ resolved
@@ -37,11 +37,7 @@
         self.query_counter = 0
         self.katago_process = None
         self.base_priority = 0
-<<<<<<< HEAD
-        self.override_settings = {'reportAnalysisWinratesAs':'BLACK'}  # mainly for bot scripts to hook into
-=======
         self.override_settings = {'reportAnalysisWinratesAs':'BLACK'}  # force these settings
->>>>>>> 1c81058f
         self._lock = threading.Lock()
         self.analysis_thread = None
         self.stderr_thread = None
