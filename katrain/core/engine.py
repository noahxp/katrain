import copy
import json
import os
import shlex
import subprocess
import threading
import time
import traceback
from typing import Callable, Dict, Optional

from kivy.utils import platform

from katrain.core.constants import OUTPUT_DEBUG, OUTPUT_ERROR, OUTPUT_EXTRA_DEBUG, OUTPUT_KATAGO_STDERR
from katrain.core.game_node import GameNode
from katrain.core.lang import i18n
from katrain.core.utils import find_package_resource


class EngineDiedException(Exception):
    pass


class KataGoEngine:
    """Starts and communicates with the KataGO analysis engine"""

    # TODO: we don't support suicide in game.py, so no  "tt": "tromp-taylor", "nz": "new-zealand"
    RULESETS_ABBR = [("jp", "japanese"), ("cn", "chinese"), ("ko", "korean"), ("aga", "aga")]
    RULESETS = {fromkey: name for abbr, name in RULESETS_ABBR for fromkey in [abbr, name]}

    @staticmethod
    def get_rules(node):
        return KataGoEngine.RULESETS.get(str(node.ruleset).lower(), "japanese")

    def __init__(self, katrain, config):
        self.katrain = katrain
        self.queries = {}  # outstanding query id -> start time and callback
        self.continuous_query = None
        self.config = config
        self.query_counter = 0
        self.katago_process = None
        self.base_priority = 0
        self.override_settings = {"reportAnalysisWinratesAs": "BLACK"}  # force these settings
        self._lock = threading.Lock()
        self.analysis_thread = None
        self.stderr_thread = None
        self.shell = False

        exe = config.get("katago", "").strip()
        if config.get("altcommand", ""):
            self.command = config["altcommand"]
            self.shell = True
        else:
            if not exe:
                if platform == "win":
                    exe = "katrain/KataGo/katago.exe"
                elif platform == "linux":
                    exe = "katrain/KataGo/katago"
                else:  # e.g. MacOS after brewing
                    exe = "katago"

            model = find_package_resource(config["model"])
            cfg = find_package_resource(config["config"])
            if exe.startswith("katrain"):
                exe = find_package_resource(exe)

            exepath, exename = os.path.split(exe)
            if exepath and not os.path.isfile(exe):
                self.katrain.log(i18n._("Kata exe not found").format(exe=exe), OUTPUT_ERROR)
                return  # don't start
            elif not exepath and not any(
                os.path.isfile(os.path.join(path, exe)) for path in os.environ.get("PATH", "").split(os.pathsep)
            ):
                self.katrain.log(i18n._("Kata exe not found in path").format(exe=exe), OUTPUT_ERROR)
                return  # don't start
            elif not os.path.isfile(model):
                self.katrain.log(i18n._("Kata model not found").format(model=model), OUTPUT_ERROR)
                return  # don't start
            elif not os.path.isfile(cfg):
                self.katrain.log(i18n._("Kata config not found").format(config=cfg), OUTPUT_ERROR)
                return  # don't start
            self.command = shlex.split(
                f'"{exe}" analysis -model "{model}" -config "{cfg}" -analysis-threads {config["threads"]}'
            )
        self.start()

    def start(self):
        try:
            self.katrain.log(f"Starting KataGo with {self.command}", OUTPUT_DEBUG)
            startupinfo = None
            if hasattr(subprocess, "STARTUPINFO"):
                startupinfo = subprocess.STARTUPINFO()
                startupinfo.dwFlags |= subprocess.STARTF_USESHOWWINDOW  # stop command box popups on win/pyinstaller
            self.katago_process = subprocess.Popen(
                self.command,
                startupinfo=startupinfo,
                stdin=subprocess.PIPE,
                stdout=subprocess.PIPE,
                stderr=subprocess.PIPE,
                shell=self.shell,
            )
        except (FileNotFoundError, PermissionError, OSError) as e:
            self.katrain.log(
                i18n._("Starting Kata failed").format(command=self.command, error=e), OUTPUT_ERROR,
            )
            return  # don't start
        self.analysis_thread = threading.Thread(target=self._analysis_read_thread, daemon=True).start()
        self.stderr_thread = threading.Thread(target=self._read_stderr_thread, daemon=True).start()

    def on_new_game(self):
        self.base_priority += 1
        for query_id in self.queries:
            self.terminate_query(query_id)
        self.queries = {}
        self.continuous_query = None

    def restart(self):
        self.queries = {}
        self.shutdown(finish=False)
        self.start()

    def check_alive(self, os_error="", exception_if_dead=False):
        ok = self.katago_process and self.katago_process.poll() is None
        if not ok and exception_if_dead:
            if self.katago_process:
                code = self.katago_process and self.katago_process.poll()
                if code == 3221225781:
                    died_msg = i18n._("Engine missing DLL")
                else:
                    os_error += f"status {code}"
                    died_msg = i18n._("Engine died unexpectedly").format(error=os_error)
                self.katrain.log(died_msg, OUTPUT_ERROR)
                self.katago_process = None
            else:
                died_msg = i18n._("Engine died unexpectedly").format(error=os_error)
            raise EngineDiedException(died_msg)
        return ok

    def shutdown(self, finish=False):
        process = self.katago_process
        if finish and process:
            while self.queries and process.poll() is None:
                time.sleep(0.1)
        if process:
            self.katago_process = None
            process.terminate()
        if self.stderr_thread:
            self.stderr_thread.join()
        if self.analysis_thread:
            self.analysis_thread.join()

    def is_idle(self):
        return not self.queries

    def _read_stderr_thread(self):
        while self.katago_process is not None:
            try:
                line = self.katago_process.stderr.readline()
                if line:
                    try:
                        self.katrain.log(line.decode(errors="ignore").strip(), OUTPUT_KATAGO_STDERR)
                    except Exception as e:
                        print("ERROR in processing KataGo stderr:", line, "Exception", e)
                elif self.katago_process:
                    self.check_alive(exception_if_dead=True)
            except Exception as e:
                self.katrain.log(f"Exception in reading stdout {e}", OUTPUT_DEBUG)
                return

    def _analysis_read_thread(self):
        while self.katago_process is not None:
            try:
                line = self.katago_process.stdout.readline().strip()
                if self.katago_process and not line:
                    self.check_alive(exception_if_dead=True)
            except OSError as e:
                self.check_alive(os_error=str(e), exception_if_dead=True)
                return

            if b"Uncaught exception" in line:
                self.katrain.log(f"KataGo Engine Failed: {line.decode(errors='ignore')}", OUTPUT_ERROR)
                return
            if not line:
                continue
            try:
                analysis = json.loads(line)
                if "id" not in analysis:
                    self.katrain.log(f"Error without ID {analysis} received from KataGo", OUTPUT_ERROR)
                    continue
                query_id = analysis["id"]
                if query_id not in self.queries:
                    self.katrain.log(f"Query result {query_id} discarded -- recent new game?", OUTPUT_DEBUG)
                    continue
                callback, error_callback, start_time, next_move = self.queries[query_id]
                if "error" in analysis:
                    del self.queries[query_id]
                    if error_callback:
                        error_callback(analysis)
                    elif not (next_move and "Illegal move" in analysis["error"]):  # sweep
                        self.katrain.log(f"{analysis} received from KataGo", OUTPUT_ERROR)
                elif "warning" in analysis:
                    self.katrain.log(f"{analysis} received from KataGo", OUTPUT_DEBUG)
                else:
<<<<<<< HEAD
                    partial_result = analysis.get("isDuringSearch", False)
                    if not partial_result:
=======
                    if not analysis.get("isDuringSearch", False):
>>>>>>> 66a05f80
                        del self.queries[query_id]
                    time_taken = time.time() - start_time
                    self.katrain.log(
                        f"[{time_taken:.1f}][{query_id}][{'....' if partial_result else 'done'}] KataGo Analysis Received: {analysis.keys()}",
                        OUTPUT_DEBUG,
                    )
                    self.katrain.log(line, OUTPUT_EXTRA_DEBUG)
                    try:
<<<<<<< HEAD
                        callback(analysis, partial_result=partial_result)
=======
                        if callback and not analysis.get("noResults", False):
                            callback(analysis)
>>>>>>> 66a05f80
                    except Exception as e:
                        self.katrain.log(f"Error in engine callback for query {query_id}: {e}", OUTPUT_ERROR)
                if getattr(self.katrain, "update_state", None):  # easier mocking etc
                    self.katrain.update_state()
            except Exception as e:
                self.katrain.log(f"Unexpected exception {e} while processing KataGo output {line}", OUTPUT_ERROR)
                traceback.print_exc()

    def send_query(self, query, callback, error_callback, next_move=None, report_during_search=False):
        with self._lock:
            self.query_counter += 1
            if "id" not in query:
                query["id"] = f"QUERY:{str(self.query_counter)}"
            self.queries[query["id"]] = (callback, error_callback, time.time(), next_move)
        if report_during_search:
            query["reportDuringSearchEvery"] = 0.25
            self.terminate_continuous_query()
            self.continuous_query = query["id"]
        if self.katago_process:
            self.katrain.log(f"Sending query {query['id']}: {json.dumps(query)}", OUTPUT_DEBUG)
            try:
                self.katago_process.stdin.write((json.dumps(query) + "\n").encode())
                self.katago_process.stdin.flush()
            except OSError as e:
                self.check_alive(os_error=str(e), exception_if_dead=True)

    def terminate_continuous_query(self):
        self.terminate_query(self.continuous_query)

    def terminate_query(self, query_id):
        if query_id is not None:
            self.send_query({"action": "terminate", "terminateId": query_id}, None, None)

    def request_analysis(
        self,
        analysis_node: GameNode,
        callback: Callable,
        error_callback: Optional[Callable] = None,
        visits: int = None,
        analyze_fast: bool = False,
        time_limit=True,
        find_alternatives: bool = False,
        priority: int = 0,
        ownership: Optional[bool] = None,
        next_move: Optional[GameNode] = None,
        extra_settings: Optional[Dict] = None,
<<<<<<< HEAD
        report_every: Optional[float] = None,
=======
        report_during_search: bool = False,
>>>>>>> 66a05f80
    ):
        nodes = analysis_node.nodes_from_root
        moves = [m for node in nodes for m in node.moves]
        initial_stones = [m for node in nodes for m in node.placements]
        if next_move:
            moves.append(next_move)
        if ownership is None:
            ownership = self.config["_enable_ownership"] and not next_move
        if visits is None:
            visits = self.config["max_visits"]
            if analyze_fast and self.config.get("fast_visits"):
                visits = self.config["fast_visits"]

        if find_alternatives:
            avoid = [
                {
                    "moves": list(analysis_node.analysis["moves"].keys()),
                    "player": analysis_node.next_player,
                    "untilDepth": 1,
                }
            ]
        else:
            avoid = []

        size_x, size_y = analysis_node.board_size
        settings = copy.copy(self.override_settings)
        if time_limit:
            settings["maxTime"] = self.config["max_time"]
        if self.config.get("wide_root_noise", 0.0) > 0.0:  # don't send if 0.0, so older versions don't error
            settings["wideRootNoise"] = self.config["wide_root_noise"]

        query = {
            "rules": self.get_rules(analysis_node),
            "priority": self.base_priority + priority,
            "analyzeTurns": [len(moves)],
            "maxVisits": visits,
            "komi": analysis_node.komi,
            "avoidMoves": avoid,
            "boardXSize": size_x,
            "boardYSize": size_y,
            "includeOwnership": ownership and not next_move,
            "includeMovesOwnership": ownership and not next_move,
            "includePolicy": not next_move,
            "initialStones": [[m.player, m.gtp()] for m in initial_stones],
            "initialPlayer": analysis_node.root.next_player,
            "moves": [[m.player, m.gtp()] for m in moves],
            "overrideSettings": {**settings, **(extra_settings or {})},
        }
<<<<<<< HEAD
        if report_every is not None:
            query["reportDuringSearchEvery"] = report_every
        self.send_query(query, callback, error_callback, next_move)
=======
        self.send_query(query, callback, error_callback, next_move, report_during_search)
>>>>>>> 66a05f80
        analysis_node.analysis_visits_requested = max(analysis_node.analysis_visits_requested, visits)<|MERGE_RESOLUTION|>--- conflicted
+++ resolved
@@ -200,12 +200,8 @@
                 elif "warning" in analysis:
                     self.katrain.log(f"{analysis} received from KataGo", OUTPUT_DEBUG)
                 else:
-<<<<<<< HEAD
                     partial_result = analysis.get("isDuringSearch", False)
                     if not partial_result:
-=======
-                    if not analysis.get("isDuringSearch", False):
->>>>>>> 66a05f80
                         del self.queries[query_id]
                     time_taken = time.time() - start_time
                     self.katrain.log(
@@ -214,12 +210,8 @@
                     )
                     self.katrain.log(line, OUTPUT_EXTRA_DEBUG)
                     try:
-<<<<<<< HEAD
-                        callback(analysis, partial_result=partial_result)
-=======
                         if callback and not analysis.get("noResults", False):
                             callback(analysis)
->>>>>>> 66a05f80
                     except Exception as e:
                         self.katrain.log(f"Error in engine callback for query {query_id}: {e}", OUTPUT_ERROR)
                 if getattr(self.katrain, "update_state", None):  # easier mocking etc
@@ -266,11 +258,7 @@
         ownership: Optional[bool] = None,
         next_move: Optional[GameNode] = None,
         extra_settings: Optional[Dict] = None,
-<<<<<<< HEAD
         report_every: Optional[float] = None,
-=======
-        report_during_search: bool = False,
->>>>>>> 66a05f80
     ):
         nodes = analysis_node.nodes_from_root
         moves = [m for node in nodes for m in node.moves]
@@ -319,11 +307,7 @@
             "moves": [[m.player, m.gtp()] for m in moves],
             "overrideSettings": {**settings, **(extra_settings or {})},
         }
-<<<<<<< HEAD
         if report_every is not None:
             query["reportDuringSearchEvery"] = report_every
         self.send_query(query, callback, error_callback, next_move)
-=======
-        self.send_query(query, callback, error_callback, next_move, report_during_search)
->>>>>>> 66a05f80
         analysis_node.analysis_visits_requested = max(analysis_node.analysis_visits_requested, visits)